<<<<<<< HEAD
<!doctype html>
<html lang="en">
  <head>
    <meta charset="UTF-8" />
    <meta name="viewport" content="width=device-width, initial-scale=1.0" />
    <title>Ezmon</title>
    <script type="module" crossorigin src="/assets/index-Dmi0Y2tc.js"></script>
    <link rel="stylesheet" crossorigin href="/assets/index-s42NXDy1.css">
  </head>
  <body>
    <div id="root"></div>
  </body>
</html>
=======
<!doctype html>
<html lang="en">
  <head>
    <meta charset="UTF-8" />
    <meta name="viewport" content="width=device-width, initial-scale=1.0" />
    <title>Ezmon</title>
    <script type="module" crossorigin src="/assets/index-DkPK5Fl5.js"></script>
    <link rel="stylesheet" crossorigin href="/assets/index-DEOo_KAA.css">
  </head>
  <body>
    <div id="root"></div>

  </body>
</html>
>>>>>>> f895bb91
<|MERGE_RESOLUTION|>--- conflicted
+++ resolved
@@ -1,18 +1,3 @@
-<<<<<<< HEAD
-<!doctype html>
-<html lang="en">
-  <head>
-    <meta charset="UTF-8" />
-    <meta name="viewport" content="width=device-width, initial-scale=1.0" />
-    <title>Ezmon</title>
-    <script type="module" crossorigin src="/assets/index-Dmi0Y2tc.js"></script>
-    <link rel="stylesheet" crossorigin href="/assets/index-s42NXDy1.css">
-  </head>
-  <body>
-    <div id="root"></div>
-  </body>
-</html>
-=======
 <!doctype html>
 <html lang="en">
   <head>
@@ -26,5 +11,4 @@
     <div id="root"></div>
 
   </body>
-</html>
->>>>>>> f895bb91
+</html>