<<<<<<< HEAD
<!doctype html>
<html lang="en">
  <head>
    <meta charset="UTF-8" />
    <meta name="viewport" content="width=device-width, initial-scale=1.0" />
    <title>Ezmon</title>
    <script type="module" crossorigin src="/assets/index-DuZtQ1b9.js"></script>
=======
<!doctype html>
<html lang="en">
  <head>
    <meta charset="UTF-8" />
    <meta name="viewport" content="width=device-width, initial-scale=1.0" />
    <title>Ezmon</title>
    <script type="module" crossorigin src="/assets/index-DkPK5Fl5.js"></script>
>>>>>>> 6bc577a9
    <link rel="stylesheet" crossorigin href="/assets/index-DEOo_KAA.css">
  </head>
  <body>
    <div id="root"></div>

  </body>
</html><|MERGE_RESOLUTION|>--- conflicted
+++ resolved
@@ -1,4 +1,3 @@
-<<<<<<< HEAD
 <!doctype html>
 <html lang="en">
   <head>
@@ -6,15 +5,6 @@
     <meta name="viewport" content="width=device-width, initial-scale=1.0" />
     <title>Ezmon</title>
     <script type="module" crossorigin src="/assets/index-DuZtQ1b9.js"></script>
-=======
-<!doctype html>
-<html lang="en">
-  <head>
-    <meta charset="UTF-8" />
-    <meta name="viewport" content="width=device-width, initial-scale=1.0" />
-    <title>Ezmon</title>
-    <script type="module" crossorigin src="/assets/index-DkPK5Fl5.js"></script>
->>>>>>> 6bc577a9
     <link rel="stylesheet" crossorigin href="/assets/index-DEOo_KAA.css">
   </head>
   <body>
