--- conflicted
+++ resolved
@@ -62,10 +62,6 @@
                 fetch(`${API_BASE}/data/${currentRepo}/${currentJob}/tests`).then(r => r.json()),
                 fetch(`${API_BASE}/data/${currentRepo}/${currentJob}/files`).then(r => r.json())
             ]);
-<<<<<<< HEAD
-=======
-            console.log("Test data are",testsData)
->>>>>>> f895bb91
             setSummary(summaryData);
             setAllTests(testsData.tests || []);
             setAllFiles(filesData.files || []);
