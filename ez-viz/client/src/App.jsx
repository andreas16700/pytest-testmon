--- conflicted
+++ resolved
@@ -32,6 +32,10 @@
         loadRepos();
     }, []);
 
+
+       useEffect(() => {
+        console.log("sety all tests updated" , allTests)
+    }, [allTests]);
     useEffect(() => {
         if (currentRepo && currentJob && currentRuns.length > 0) {
             loadData();
@@ -98,30 +102,6 @@
 
         setLoading(true);
         setError(null);
-<<<<<<< HEAD
-
-        try {
-            const [summaryData, testsData, filesData] = await Promise.all([
-                fetch(`/api/data/${currentRepo}/${currentJob}/${currentRun}/summary`, {
-                    credentials: "include"
-                }).then(r => r.json()),
-                fetch(`/api/data/${currentRepo}/${currentJob}/${currentRun}/tests`, {
-                    credentials: "include"
-                }).then(r => r.json()),
-                fetch(`/api/data/${currentRepo}/${currentJob}/${currentRun}/files`, {
-                    credentials: "include"
-                }).then(r => r.json())
-            ]);
-            setSummary(summaryData);
-            setAllTests(testsData.tests || []);
-           
-            
-            setAllFiles(filesData.files || []);
-            setActiveTab('summary');
-        } catch (err) {
-            setError('Failed to load testmon data: ' + err.message);
-        } finally {
-=======
         if (isAdded) {
             try {
                 const [summaryData, testsData, filesData] = await Promise.all([
@@ -146,7 +126,6 @@
                 setIsAdded(false);
             }
         } else {
->>>>>>> dced48d7
             setLoading(false);
         }
     };
@@ -196,6 +175,9 @@
     };
     const selectedRepo = repos.find(r => r.id === currentRepo);
     const selectedJob = selectedRepo && selectedRepo.jobs.find(r => r.id === currentJob);
+
+
+
 
     return (
         <div className="min-h-screen bg-gradient-to-br from-indigo-500 to-purple-600 p-5">
